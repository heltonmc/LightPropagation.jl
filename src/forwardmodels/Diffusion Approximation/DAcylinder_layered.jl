#---------------------------------------------------------------------------------------------------------------------------------------- 
# Implements solution to the diffusion equation in a N-layered finite cylinder as given in [1].
# Solutions are given in the spatial, frequency, and time domains for a point source located in the middle of the cylinder top.
#
# [1] André Liemert and Alwin Kienle, "Light diffusion in a turbid cylinder. II. Layered case," Opt. Express 18, 9266-9279 (2010) 
#---------------------------------------------------------------------------------------------------------------------------------------- 

@with_kw struct Nlayer_cylinder{N, T <: Real} <: DiffusionParameters
    μsp::NTuple{N, T} = (10.0, 10.0, 10.0, 10.0)            # reduced scattering coefficient (1/cm)
    μa::NTuple{N, T} = (0.1, 0.1, 0.1, 0.1)                 # absorption coefficient (1/cm)
    n_ext::T = 1.0                                          # surrounding index of refraction
    n_med::NTuple{N, T} = (1.0, 1.0, 1.0, 1.0)              # layers index of refraction

    l::NTuple{N, T} = (0.5, 0.8, 1.0, 5.0)                  # length of cylinder layers (cm)
    ρ::T = 1.0                                              # source-detector separation (cm)
    a::T = 5.0                                              # radius of cylinder (cm)
    z::T = 0.0                                              # detector depth (cm)

    ω::T = 0.0                                              # modulation frequency
    N_J0Roots::Int = 1000                                   # Number of besselj0 roots in sum (N<=1e6)
end

#-------------------------------------------
# Steady-State Fluence 
#-------------------------------------------
"""
    fluence_DA_Nlay_cylinder_CW(ρ, μa, μsp, n_ext, n_med, l, a, z, N_J0Roots)

Compute the steady-state fluence in an N-layered cylinder. Source is assumed to be located on the top middle of the cylinder.
No checks on arguments are made except enforcing that the source is located in the top layer.
ρ, μa, and z should be >= 0.0.
μsp, n_ext, n_med, a should be > 0.0.
Each layer in l should be > 0.0.
In general, ρ should always be < a.
All arguments should have the same types and the length of μsp, μa, n_med, l should be equal.
It is advised to use the Nlayer_cylinder() structure format for inputs.

# Arguments
- `ρ`: source-detector separation in cylindrical coordinates (distance from middle z-axis of cylinder) (cm⁻¹)
- `μa`: absorption coefficient (cm⁻¹)
- `μsp`: reduced scattering coefficient (cm⁻¹)
- `n_ext`: the boundary's index of refraction (air or detector)
- `n_med`: the sample medium's index of refraction
- `l`: layer thicknesses (cm)
- `a`: cylinder radius (cm)
- `z`: source depth within cylinder
- `N_J0Roots`: Number of roots of bessel function of first kind zero order J0(x) = 0. Must be less than 1e6

# Examples
julia> `fluence_DA_Nlay_cylinder_CW(1.0, [0.1, 0.1], [10.0, 10.0], 1.0, [1.0, 1.0], [4.5, 4.5], 10.0, 0.0, 1000)`
"""
function fluence_DA_Nlay_cylinder_CW(ρ, μa, μsp, n_ext, n_med, l, a, z, N_J0Roots)
    D = D_coeff.(μsp)
    N = length(D)
    A = A_coeff.(n_med ./ n_ext)
    z0 = z0_coeff(μsp[1])
    zb = zb_coeff.(A, D)
    @assert z0 < l[1]
    
    roots = @view J0_ROOTS[1:N_J0Roots]
    if z < l[1]
        return _kernel_fluence_DA_Nlay_cylinder(ρ, D, μa, a, zb, z, z0, l, n_med, roots, _green_Nlaycylin_top, N)
    elseif z > sum(l[1:end - 1])
        return _kernel_fluence_DA_Nlay_cylinder(ρ, D, μa, a, zb, z, z0, l, n_med, roots, _green_Nlaycylin_bottom, N)
    end
end
"""
    fluence_DA_Nlay_cylinder_CW(data)

Wrapper to fluence_DA_Nlay_cylinder_CW(ρ, μa, μsp, n_ext, n_med, l, a, z, N_J0Roots) with inputs given as a structure (data).

# Examples
julia> data = Nlayer_cylinder(a = 10.0, l = [1.0, 1.0, 1.0, 2.0], z = 5.0)
julia> `fluence_DA_Nlay_cylinder_CW(data)`
"""
function fluence_DA_Nlay_cylinder_CW(data)
    return fluence_DA_Nlay_cylinder_CW(data.ρ, data.μa, data.μsp, data.n_ext, data.n_med, data.l, data.a, data.z, data.N_J0Roots)
end

#-------------------------------------------
# Steady-State Flux 
#-------------------------------------------
"""
    flux_DA_Nlay_cylinder_CW(ρ, μa, μsp, n_ext, n_med, l, a, z, N_J0Roots)

Compute the steady-state flux using Fick's law D[1]*∂ϕ(ρ)/∂z for z = 0 (reflectance) and -D[end]*∂ϕ(ρ)/∂z for z = sum(l) (transmittance) in an N-layered cylinder. 
Source is assumed to be located on the top middle of the cylinder. z must be equal to 0 or the total length sum(l) of cylinder.

# Arguments
- `ρ`: source-detector separation in cylindrical coordinates (distance from middle z-axis of cylinder) (cm⁻¹)
- `μa`: absorption coefficient (cm⁻¹)
- `μsp`: reduced scattering coefficient (cm⁻¹)
- `n_ext`: the boundary's index of refraction (air or detector)
- `n_med`: the sample medium's index of refraction
- `l`: layer thicknesses (cm)
- `a`: cylinder radius (cm)
- `z`: source depth within cylinder: must be equal to 0 or sum(l)
- `N_J0Roots`: number of roots of bessel function of first kind zero order J0(x) = 0. Must be less than 1e6.

# Examples
julia> `flux_DA_Nlay_cylinder_CW(1.0, [0.1, 0.1], [10.0, 10.0], 1.0, [1.0, 1.0], [4.5, 4.5], 10.0, 0.0, 1000)`
"""
function flux_DA_Nlay_cylinder_CW(ρ, μa, μsp, n_ext, n_med, l, a, z, N_J0Roots)
    @assert z == zero(eltype(z)) || z == sum(l)
    D = D_coeff.(μsp)
    if z == zero(eltype(z))
        return D[1] * ForwardDiff.derivative(dz -> fluence_DA_Nlay_cylinder_CW(ρ, μa, μsp, n_ext, n_med, l, a, dz, N_J0Roots), z)
    elseif z == sum(l)
        return -D[end] * ForwardDiff.derivative(dz -> fluence_DA_Nlay_cylinder_CW(ρ, μa, μsp, n_ext, n_med, l, a, dz, N_J0Roots), z)
    end
end
"""
    flux_DA_Nlay_cylinder_CW(data, N_J0Roots)

Wrapper to flux_DA_Nlay_cylinder_CW(ρ, μa, μsp, n_ext, n_med, l, a, z, N_J0Roots) with inputs given as a structure (data).

# Examples
julia> data = Nlayer_cylinder(a = 10.0, l = [1.0, 1.0, 1.0, 2.0], z = 5.0)
julia> `flux_DA_Nlay_cylinder_CW(data, N_J0Roots)`
"""
function flux_DA_Nlay_cylinder_CW(data)
    return flux_DA_Nlay_cylinder_CW(data.ρ, data.μa, data.μsp, data.n_ext, data.n_med, data.l, data.a, data.z, data.N_J0Roots)
end

#-------------------------------------------
# Time-Domain Fluence 
#-------------------------------------------
"""
    fluence_DA_Nlay_cylinder_TD(t, ρ, μa, μsp, n_ext, n_med, l, a, z, N_J0Roots; N = 24, ILT = hyper_fixed)

Compute the time-domain fluence in an N-layered cylinder. Source is assumed to be located on the top middle of the cylinder.
See notes on fluence_DA_Nlay_cylinder_CW for input checks with the initial constraint that all values of t should be > 0.0 and ordered least to greatest.
Do not have any value of t be zero or negative.

It is best to use `hyper_fixed` as the inverse laplace transform if t consists of many time points. Utilize `hyperbola` for a single time point.
The value of N should be proportional to the dynamic range of the time-domain signal needed. For later times you will need a larger N.
The lowest fluence value you can compute will be no less than the machine precision you utilize. Float64 values are limited to fluence > ~2.2-16.

# Arguments
- `t`: time point or vector (ns)
- `ρ`: source-detector separation in cylindrical coordinates (distance from middle z-axis of cylinder) (cm⁻¹)
- `μa`: absorption coefficient (cm⁻¹)
- `μsp`: reduced scattering coefficient (cm⁻¹)
- `n_ext`: the boundary's index of refraction (air or detector)
- `n_med`: the sample medium's index of refraction
- `l`: layer thicknesses (cm)
- `a`: cylinder radius (cm)
- `z`: source depth within cylinder
- `N_J0Roots`: roots of bessel function of first kind zero order J0(x) = 0
- `N`: number of Hankel-Laplace calculations
- `ILT`: inverse laplace transform function

# Examples
julia> `fluence_DA_Nlay_cylinder_TD(0.1:0.1:2.0, [0.1, 0.1], [10.0, 10.0], 1.0, [1.0, 1.0], [4.5, 4.5], 10.0, 0.0, 1000)`
"""
function fluence_DA_Nlay_cylinder_TD(t::AbstractFloat, ρ, μa, μsp, n_ext, n_med, l, a, z, N_J0Roots; N = 18, ILT = hyperbola)
    return ILT(s -> _fluence_DA_Nlay_cylinder_Laplace(ρ, μa, μsp, n_ext, n_med, l, a, z, s, N_J0Roots), t, N = N)
end
function fluence_DA_Nlay_cylinder_TD(t::AbstractArray, ρ, μa, μsp, n_ext, n_med, l, a, z, N_J0Roots; N = 24, ILT = hyper_fixed)
    T = promote_type(eltype(ρ), eltype(μa), eltype(μsp), eltype(z), eltype(l))
    return ILT(s -> _fluence_DA_Nlay_cylinder_Laplace(ρ, μa, μsp, n_ext, n_med, l, a, z, s, N_J0Roots), t, N = N, T = T)
end
"""
    fluence_DA_Nlay_cylinder_TD(t, data; N = 24)

Wrapper to fluence_DA_Nlay_cylinder_TD(t, ρ, μa, μsp, n_ext, n_med, l, a, z, N_J0Roots; N = 24, ILT = hyper_fixed) with inputs given as a structure (data).

# Examples
julia> data = Nlayer_cylinder(a = 10.0, l = [1.0, 1.0, 1.0, 2.0], z = 5.0)
julia> `fluence_DA_Nlay_cylinder_TD(0.5:1.0:2.5, data)`
"""
function fluence_DA_Nlay_cylinder_TD(t, data; N = 24)
    return fluence_DA_Nlay_cylinder_TD(t, data.ρ, data.μa, data.μsp, data.n_ext, data.n_med, data.l, data.a, data.z, data.N_J0Roots, N = N)
end

#-------------------------------------------
# Time-Domain Flux 
#-------------------------------------------
"""
    flux_DA_Nlay_cylinder_TD(t, ρ, μa, μsp, n_ext, n_med, l, a, z, N_J0Roots; N = 24)

Compute the time-domain flux using Fick's law D[1]*∂ϕ(ρ, t)/∂z for z = 0 (reflectance) and -D[end]*∂ϕ(ρ, t)/∂z for z = sum(l) (transmittance) in an N-layered cylinder. 
Source is assumed to be located on the top middle of the cylinder. z must be equal to 0 or the total length sum(l) of cylinder.
Uses the hyperbola contour if t is an AbstractFloat and the fixed hyperbola contour if t is an AbstractVector.
∂ϕ(ρ, t)/∂z is calculated using forward mode auto-differentiation with ForwardDiff.jl

# Arguments
- `t`: time point or vector (ns)
- `ρ`: source-detector separation in cylindrical coordinates (distance from middle z-axis of cylinder) (cm⁻¹)
- `μa`: absorption coefficient (cm⁻¹)
- `μsp`: reduced scattering coefficient (cm⁻¹)
- `n_ext`: the boundary's index of refraction (air or detector)
- `n_med`: the sample medium's index of refraction
- `l`: layer thicknesses (cm)
- `a`: cylinder radius (cm)
- `z`: source depth within cylinder
- `N_J0Roots`: roots of bessel function of first kind zero order J0(x) = 0
- `N`: number of Hankel-Laplace calculations

# Examples
julia> `fluence_DA_Nlay_cylinder_TD(0.1:0.1:2.0, [0.1, 0.1], [10.0, 10.0], 1.0, [1.0, 1.0], [4.5, 4.5], 10.0, 0.0, N_J0Roots)`
"""
function flux_DA_Nlay_cylinder_TD(t::AbstractVector, ρ, μa, μsp, n_ext, n_med, l, a, z, N_J0Roots; N = 24)
    @assert z == zero(eltype(z)) || z == sum(l)
    D = D_coeff.(μsp)

    ## need to know the type of z to preallocate vectors coorectly in hyper_fixed for autodiff
    function _ILT(z::T) where {T} 
        return hyper_fixed(s -> _fluence_DA_Nlay_cylinder_Laplace(ρ, μa, μsp, n_ext, n_med, l, a, z, s, N_J0Roots), t, N = N, T = T)
    end
    if z == zero(eltype(z))
        return D[1]*ForwardDiff.derivative(_ILT, z)
    elseif z == sum(l)
        return -D[end]*ForwardDiff.derivative(_ILT, z)
    end
end
function flux_DA_Nlay_cylinder_TD(t::AbstractFloat, ρ, μa, μsp, n_ext, n_med, l, a, z, N_J0Roots; N = 24)
    @assert z == zero(eltype(z)) || z == sum(l)
    D = D_coeff.(μsp)  
    if z == zero(eltype(z))
        return D[1] * ForwardDiff.derivative(dz -> hyperbola(s -> _fluence_DA_Nlay_cylinder_Laplace(ρ, μa, μsp, n_ext, n_med, l, a, dz, s, N_J0Roots), t, N = N), 0.0)
    elseif z == sum(l)
        return -D[end] * ForwardDiff.derivative(dz -> hyperbola(s -> _fluence_DA_Nlay_cylinder_Laplace(ρ, μa, μsp, n_ext, n_med, l, a, dz, s, N_J0Roots), t, N = N), sum(l))
    end
end

"""
    flux_DA_Nlay_cylinder_TD(t, data; N = 24)

Wrapper to flux_DA_Nlay_cylinder_TD(t, ρ, μa, μsp, n_ext, n_med, l, a, z, N_J0Roots; N = 24) with inputs given as a structure (data).

# Examples
julia> data = Nlayer_cylinder(a = 10.0, l = [1.0, 1.0, 1.0, 2.0], z = 5.0)
julia> `flux_DA_Nlay_cylinder_TD(0.5:1.0:2.5, data)`
"""
function flux_DA_Nlay_cylinder_TD(t, data;  N = 24)
    return flux_DA_Nlay_cylinder_TD(t, data.ρ, data.μa, data.μsp, data.n_ext, data.n_med, data.l, data.a, data.z, data.N_J0Roots, N = N)
end

#-------------------------------------------
# Frequency-Domain Fluence 
#-------------------------------------------
"""
    fluence_DA_Nlay_cylinder_FD(ρ, μa, μsp, n_ext, n_med, l, a, z, ω, N_J0Roots)

Compute the frequency modulated fluence in an N-layered cylinder. Source is assumed to be located on the top middle of the cylinder.

# Arguments
- `ρ`: source-detector separation in cylindrical coordinates (distance from middle z-axis of cylinder) (cm⁻¹)
- `μa`: absorption coefficient (cm⁻¹)
- `μsp`: reduced scattering coefficient (cm⁻¹)
- `n_ext`: the boundary's index of refraction (air or detector)
- `n_med`: the sample medium's index of refraction
- `l`: layer thicknesses (cm)
- `a`: cylinder radius (cm)
- `z`: source depth within cylinder
- `ω`: source modulation frequency (1/ns)
- `N_J0Roots`: roots of bessel function of first kind zero order J0(x) = 0

# Examples
julia> `fluence_DA_Nlay_cylinder_CW(1.0, [0.1, 0.1], [10.0, 10.0], 1.0, [1.0, 1.0], [4.5, 4.5], 10.0, 0.0, 1.0, 1000)`
"""
function fluence_DA_Nlay_cylinder_FD(ρ, μa, μsp, n_ext, n_med, l, a, z, ω, N_J0Roots)
    ν = ν_coeff.(n_med)
    μa_complex = μa .+ ω * im ./ ν

    return fluence_DA_Nlay_cylinder_CW(ρ, μa_complex, μsp, n_ext, n_med, l, a, z, N_J0Roots)
end
"""
    fluence_DA_Nlay_cylinder_FD(data)

Wrapper to fluence_DA_Nlay_cylinder_FD(ρ, μa, μsp, n_ext, n_med, l, a, z, ω, N_J0Roots) with inputs given as a structure (data).

# Examples
julia> data = Nlayer_cylinder(a = 10.0, l = [1.0, 1.0, 1.0, 2.0], z = 5.0, ω = 1.0)
julia> `fluence_DA_Nlay_cylinder_FD(data)`
"""
function fluence_DA_Nlay_cylinder_FD(data)
    return fluence_DA_Nlay_cylinder_FD(data.ρ, data.μa, data.μsp, data.n_ext, data.n_med, data.l, data.a, data.z, data.ω, data.bessels)
end

#-------------------------------------------------------------------------------
# this function is the base for the laplace transform in the time-domain
#-------------------------------------------------------------------------------
function _fluence_DA_Nlay_cylinder_Laplace(ρ, μa, μsp, n_ext, n_med, l, a, z, s, N_J0Roots)
    ν = ν_coeff.(n_med)
    μa_complex = μa .+ s ./ ν

    return fluence_DA_Nlay_cylinder_CW(ρ, μa_complex, μsp, n_ext, n_med, l, a, z, N_J0Roots)
end

#-------------------------------------------------------------------------------
# _kernel_fluence_DA_Nlay_cylinder provides the main kernel of the program.
# The inputs are similar to fluence_DA_Nlay_cylinder_CW.
# D is the diffusion coefficient and N is the number of layers.
# green is the Green's function for either the first or bottom layer (below).
#-------------------------------------------------------------------------------
function _kernel_fluence_DA_Nlay_cylinder(ρ::AbstractFloat, D, μa, a, zb, z, z0, l, n_med, besselroots, green, N)
    ϕ = zero(eltype(μa))
    ϕ_tmp = zero(eltype(μa))
    apzb = inv(a + zb[1])

    @inbounds for ind in eachindex(besselroots)
        ϕ_tmp = green(besselroots[ind] * apzb, μa, D, z, z0, zb, l, n_med, N)
        ϕ_tmp *= besselj0(besselroots[ind] * apzb * ρ)
        ϕ_tmp /= J1_J0ROOTS_2[ind] # replaces (besselj1(besselroots[ind]))^2
        ϕ += ϕ_tmp
    end

    return ϕ / (π * (a + zb[1])^2)
end
function _kernel_fluence_DA_Nlay_cylinder(ρ::Tuple, D, μa, a, zb, z, z0, l, n_med, besselroots, green, N)
    ϕ = ρ .* zero(eltype(μa))
    ϕ_tmp = zero(eltype(μa))
    apzb = inv(a + zb[1])

    for ind in eachindex(besselroots)
        tmp = besselroots[ind] * apzb
        ϕ_tmp = green(tmp, μa, D, z, z0, zb, l, n_med, N)
        ϕ_tmp /= J1_J0ROOTS_2[ind] # replaces (besselj1(besselroots[ind]))^2
        ϕ = ϕ .+ ϕ_tmp .* besselj0.(tmp .* ρ)
    end

    return ϕ ./ (π * (a + zb[1])^2)
end
#-------------------------------------------------------------------------------
# Calculates the Green's function in the first (top) and last (bottom) layer
# sinh and cosh have been expanded as exponentials.
# A common term has been factored out. This cancels for G1 but not GN (see _βγN_correction)
# For N = 2, 3, 4 coefficients are explicitly calculated.
# For N > 4, β and γ are calculated recursively using eqn. 17 & 18.
#-------------------------------------------------------------------------------
@inline function α_coeff!(α, μa, D, sn)
    @inbounds for ind in 1:length(μa)
        α[ind] = sqrt(μa[ind] / D[ind] + sn^2)
    end
    return α
end
@inline function _green_Nlaycylin_top(sn, μa, D, z, z0, zb, l, n, N)
    α = @. sqrt(μa / D + sn^2)

    if N == 4
        β, γ = _get_βγ4(α, D, n, zb, l)
    elseif N == 3
        β, γ = _get_βγ3(α, D, n, zb, l)
    elseif N == 2
        β, γ = _get_βγ2(α, D, n, zb, l)
    elseif N > 4
        β, γ = _get_βγk(α, D, n, zb, l)
    end

    tmp1 = D[1] * α[1] * n[1]^2 * β
    tmp2 = D[2] * α[2] * n[2]^2 * γ
    tmp3 = exp(-2 * α[1] * (l[1] + zb[1]))

    g  = (exp(-α[1] * abs(z - z0)) - exp(-α[1] * (z + z0 + 2 * zb[1])))
    g1 = exp(α[1] * (z + z0 - 2 * l[1])) * (1 - exp(-2 * α[1] * (z0 + zb[1]))) * (1 - exp(-2 * α[1] * (z + zb[1])))
    g1 *= (tmp1 - tmp2)
    g1 /= (tmp1 * (1 + tmp3) + tmp2 * (1 - tmp3))

    return (g + g1) / (2 * D[1] * α[1])
end
@inline function _green_Nlaycylin_bottom(sn, μa, D, z, z0, zb, l, n, N)
    α = @. sqrt(μa / D + sn^2)

    if N == 4
        β, γ = _get_βγ4(α, D, n, zb, l)
        βγ_correction = _βγ4_correction(α, zb, l)  
    elseif N == 3
        β, γ = _get_βγ3(α, D, n, zb, l)
        βγ_correction = _βγ3_correction(α, zb, l)  
    elseif N == 2
        β, γ = _get_βγ2(α, D, n, zb, l)
        βγ_correction = _βγ2_correction(α, zb, l)  
    elseif N > 4
        β, γ = _get_βγk(α, D, n, zb, l)
        βγ_correction = _βγN_correction(α, zb, l)  
    end

    tmp = one(eltype(α))
    for ind in (N - 1):-1:2
        tmp *= D[ind] * α[ind] * n[ind]^2
    end

<<<<<<< HEAD
    tmp1 = exp(-2 * α[1] * (l[1] + zb[1]))
=======
>>>>>>> de78c089
    gN = n[end]^2 * tmp * 2^(N - 1) / 2
    gN *= exp(α[1] * (z0 - l[1]) + α[end] * (sum(l) + zb[end] - z) - βγ_correction)
    gN /= D[1] * α[1] * n[1]^2 * β * (1 + exp(-2 * α[1] * (l[1] + zb[1]))) + D[2] * α[2] * n[2]^2 * γ * (1 - exp(-2 * α[1] * (l[1] + zb[1])))
    gN *= (1 - exp(-2 * α[1] * (z0 + zb[1]))) * (1 - exp(-2 * α[end] * (sum(l) + zb[end] - z)))

    return gN
 end

#-------------------------------------------------------------------------------
# Calculate β and γ coefficients with eqn. 17 in [1].
# sinh and cosh have been expanded as exponentials.
# A common term has been factored out. This cancels for G1 but not GN (see _βγN_correction)
# For N = 2, 3, 4 coefficients are explicitly calculated.
# For N > 4, β and γ are calculated recursively using eqn. 17 & 18.
#-------------------------------------------------------------------------------
@inline function _get_βγ2(α, D, n, zb, l)
    tmp1 = exp(-2 * α[2] * (l[2] + zb[2]))
    
    β = (1 - tmp1)
    γ = (1 + tmp1)
    
    return β, γ
end
@inline function _get_βγ3(α, D, n, zb, l)
    tmp1 = D[2] * α[2] * n[2]^2
    tmp2 = D[3] * α[3] * n[3]^2
    tmp3 = exp(-2 * α[2] * l[2])
    tmp4 = exp(-2 * α[3] * (l[3] + zb[2]))

    β  = tmp1 * (1 + tmp3) * (1 - tmp4)
    β += tmp2 * (1 - tmp3) * (1 + tmp4)

    γ  = tmp1 * (1 - tmp3) * (1 - tmp4)
    γ += tmp2 * (1 + tmp3) * (1 + tmp4)

    return β, γ
end
@inline function _get_βγ4(α, D, n, zb, l)
    tmp5 = D[2] * α[2] * n[2]^2
    tmp1 = D[3] * α[3] * n[3]^2
    tmp4 = D[4] * α[4] * n[4]^2

    tmp6 = exp(-2 * α[2] * l[2])
    tmp2 = exp(-2 * α[3] * l[3])
    tmp3 = exp(-2 * α[4] * (l[4] + zb[2]))

    β_4  = tmp1 * (1 + tmp2) * (1 - tmp3)
    β_4 += tmp4 * (1 - tmp2) * (1 + tmp3)

    γ_4  = tmp1 * (1 - tmp2) * (1 - tmp3)
    γ_4 += tmp4 * (1 + tmp2) * (1 + tmp3)

    β = (tmp5 * β_4 * (1 + tmp6) + tmp1 * γ_4 * (1 - tmp6))
    γ = (tmp5 * β_4 * (1 - tmp6) + tmp1 * γ_4 * (1 + tmp6))

    return β, γ
end
@inline function _get_βγk(α, D, n, zb, l)
    βN, γN = _get_βγN(α, D, n, zb, l)
  
    for k in length(α):-1:4
        tmp1 = D[k - 2] * α[k - 2] * n[k - 2]^2 * βN
        tmp2 = D[k - 1] * α[k - 1] * n[k - 1]^2 * γN
        tmp3 = exp(-2 * α[k - 2] * l[k - 2])

        βN  =  tmp1 * (1 + tmp3)
        βN +=  tmp2 * (1 - tmp3)
        γN  =  tmp1 * (1 - tmp3)
        γN +=  tmp2 * (1 + tmp3)

    end

    return βN, γN
end
@inline function _get_βγN(α, D, n, zb, l)
    tmp1 = D[end - 1] * α[end - 1] * n[end - 1]^2
    tmp2 = D[end] * α[end] * n[end]^2
    tmp3 = exp(-2 * α[end - 1] * l[end - 1])
    tmp4 = exp(-2 * α[end] * (l[end] + zb[2]))
    
    βN  =   tmp1 * (1 + tmp3) *  (1 - tmp4)
    βN +=   tmp2 * (1 - tmp3) *  (1 + tmp4)

    γN =  tmp1 * (1 - tmp3) *  (1 - tmp4)
    γN +=  tmp2 * (1 + tmp3) *  (1 + tmp4)

    return βN, γN
end

#-------------------------------------------------------------------------------
# Calculate βγ correction for N layer green's function.
# This is done because a common term was factored out from general expressions
# They don't cancel for the N layer so have to divide them out.
# For N = 2, 3, 4 coefficients are explicitly calculated.
# For N > 4, β and γ are calculated recursively
#-------------------------------------------------------------------------------
@inline function _βγ2_correction(α, zb, l)  
    return α[2] * (l[2] + zb[2])
end
function _βγ3_correction(α, zb, l)  
    return α[2] * l[2] + α[3] * (l[3] + zb[2])
end
@inline function _βγ4_correction(α, zb, l)  
    return α[2] * l[2] + α[3] * l[3] + α[4] * (l[4] + zb[2])
end
@inline function _βγ5_correction(α, zb, l)  
    return α[2] * l[2] + α[3] * l[3] + α[4] * l[4] + α[5] * (l[5] + zb[2])
end
@inline function _βγN_correction(α, zb, l) 
    out = α[end] * (l[end] + zb[2])
    for ind in (length(α) - 1):-1:2
        out += α[ind] * l[ind]
    end
    return out
end
#-------------------------------------------------------------------------------<|MERGE_RESOLUTION|>--- conflicted
+++ resolved
@@ -382,13 +382,10 @@
         tmp *= D[ind] * α[ind] * n[ind]^2
     end
 
-<<<<<<< HEAD
     tmp1 = exp(-2 * α[1] * (l[1] + zb[1]))
-=======
->>>>>>> de78c089
     gN = n[end]^2 * tmp * 2^(N - 1) / 2
     gN *= exp(α[1] * (z0 - l[1]) + α[end] * (sum(l) + zb[end] - z) - βγ_correction)
-    gN /= D[1] * α[1] * n[1]^2 * β * (1 + exp(-2 * α[1] * (l[1] + zb[1]))) + D[2] * α[2] * n[2]^2 * γ * (1 - exp(-2 * α[1] * (l[1] + zb[1])))
+    gN /= D[1] * α[1] * n[1]^2 * β * (1 + tmp1) + D[2] * α[2] * n[2]^2 * γ * (1 - tmp1)
     gN *= (1 - exp(-2 * α[1] * (z0 + zb[1]))) * (1 - exp(-2 * α[end] * (sum(l) + zb[end] - z)))
 
     return gN
